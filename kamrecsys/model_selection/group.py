#!/usr/bin/env python
# -*- coding: utf-8 -*-
"""
Group Generator for cross validations 

Generated groups will be used with functions using groups, such as
:class:`sklearn.model_selection.LeaveOneGroupOut` .
"""

from __future__ import (
    print_function,
    division,
    absolute_import,
    unicode_literals)
from six.moves import xrange

# =============================================================================
# Imports
# =============================================================================

import logging

import numpy as np
from sklearn.model_selection import KFold

# =============================================================================
# Metadata variables
# =============================================================================

# =============================================================================
# Public symbols
# =============================================================================

__all__ = []

# =============================================================================
# Constants
# =============================================================================

# =============================================================================
# Variables
# =============================================================================

# =============================================================================
# Functions
# =============================================================================


<<<<<<< HEAD
def generate_interlace_kfold(n, n_splits=3):
=======
def generate_pergroup_kfold(
        n_samples, groups=None, n_splits=3, shuffle=False, random_state=None):
    """
    Generate per Groups K-fold split

    Data are first divided into groups specified by `groups` . Then, each group
    is further divided into K-folds.  The elements having the same fold number
    are assigned to the same fold.
    This is used with :class:`sklearn.model_selection.PredefinedSplit` .

    Parameters
    ----------
    n_samples : int
        Total number of elements.
    groups : array, dtype=int, shape=(n,)
        the specification of group. If `None` , an entire data is treated as
        one group.
    n_splits : int, default=3
        Number of folds. Must be at least 2.
    shuffle : boolean, optional
        Whether to shuffle the data before splitting into batches.
    random_state : int, RandomState instance or None, optional, default=None
        If int, random_state is the seed used by the random number generator;
        If RandomState instance, random_state is the random number generator;
        If None, the random number generator is the RandomState instance used
        by `np.random`. Used when ``shuffle`` == True.

    test_fold : array, shape=(n,)
        a sequence of indicator-numbers representing the group assignment
    """

    # error handling
    if n_splits < 2:
        raise ValueError('n_splits must be larger or equal than 2.')

    if groups is None:
        groups = np.zeros(n_samples, dtype=int)
    else:
        groups = np.asanyarray(groups, dtype=int)
        if n_samples != groups.shape[0]:
            raise ValueError(
                'Inconsistent size of groups and total number of elements.')

    # generate test_fold
    cv = KFold(n_splits, shuffle, random_state)
    test_fold = np.empty(n_samples, dtype=int)
    test_fold[:] = 5
    for g in np.unique(groups):
        fold = 0
        g_index = np.arange(n_samples, dtype=int)[groups == g]

        if g_index.shape[0] < n_splits:
            raise ValueError(
                'the size of each group must be larger than n_splits')

        for train_i, test_i in cv.split(g_index):
            test_fold[g_index[test_i]] = fold
            fold += 1

    return test_fold


def generate_interlace_kfold(n_data, n_splits=3):
>>>>>>> 725ae719
    """
    Generate k-folds by a interlace grouping.
    
    The i-th data is assigned to the (i mod n_splits)-th group.
    This is used with :class:`sklearn.model_selection.PredefinedSplit` .
    In a case of a standard k-fold cross validation, subsequent data are tend
    to be grouped into the same fold.  However, this is inconvenient, if
    subsequent data are highly correlated.
    
    Parameters
    ----------
    n : int
        the number of data. It must be n `n > n_splits` .
    n_splits : int, default=3
        Number of folds. It must be `n_splits >= 2` .

    Returns
    -------
    test_fold : array, shape=(n,)
        a sequence of indicator-numbers representing the group assignment
    """
    n_splits = int(n_splits)
    if n_splits < 2:
        raise ValueError('n_splits must be larger or equal than 2.')

    n = int(n)
    if n < n_splits:
        raise ValueError('n must be larger than n_splits.')

    return np.arange(n, dtype=int) % n_splits


# =============================================================================
# Classes
# =============================================================================

# =============================================================================
# Module initialization
# =============================================================================

# init logging system
logger = logging.getLogger('kamrecsys')
if not logger.handlers:
    logger.addHandler(logging.NullHandler())

# =============================================================================
# Test routine
# =============================================================================


def _test():
    """ test function for this module
    """

    # perform doctest
    import sys
    import doctest

    doctest.testmod()

    sys.exit(0)


# Check if this is call as command script

if __name__ == '__main__':
    _test()<|MERGE_RESOLUTION|>--- conflicted
+++ resolved
@@ -46,9 +46,6 @@
 # =============================================================================
 
 
-<<<<<<< HEAD
-def generate_interlace_kfold(n, n_splits=3):
-=======
 def generate_pergroup_kfold(
         n_samples, groups=None, n_splits=3, shuffle=False, random_state=None):
     """
@@ -76,6 +73,8 @@
         If None, the random number generator is the RandomState instance used
         by `np.random`. Used when ``shuffle`` == True.
 
+    Returns
+    -------
     test_fold : array, shape=(n,)
         a sequence of indicator-numbers representing the group assignment
     """
@@ -111,38 +110,39 @@
     return test_fold
 
 
-def generate_interlace_kfold(n_data, n_splits=3):
->>>>>>> 725ae719
+def generate_interlace_kfold(n_samples, n_splits=3):
     """
     Generate k-folds by a interlace grouping.
     
     The i-th data is assigned to the (i mod n_splits)-th group.
     This is used with :class:`sklearn.model_selection.PredefinedSplit` .
+
     In a case of a standard k-fold cross validation, subsequent data are tend
     to be grouped into the same fold.  However, this is inconvenient, if
-    subsequent data are highly correlated.
+    subsequent data are highly correlated.  This method is useful in such a
+    situation.
     
     Parameters
     ----------
-    n : int
+    n_samples : int
         the number of data. It must be n `n > n_splits` .
     n_splits : int, default=3
         Number of folds. It must be `n_splits >= 2` .
 
     Returns
     -------
-    test_fold : array, shape=(n,)
+    test_fold : array, shape=(n_samples,)
         a sequence of indicator-numbers representing the group assignment
     """
     n_splits = int(n_splits)
     if n_splits < 2:
         raise ValueError('n_splits must be larger or equal than 2.')
 
-    n = int(n)
-    if n < n_splits:
-        raise ValueError('n must be larger than n_splits.')
+    n_samples = int(n_samples)
+    if n_samples < n_splits:
+        raise ValueError('n_samples must be larger than n_splits.')
 
-    return np.arange(n, dtype=int) % n_splits
+    return np.arange(n_samples, dtype=int) % n_splits
 
 
 # =============================================================================
